--- conflicted
+++ resolved
@@ -23,19 +23,13 @@
         super.write(c);
     }
 
-    @Override
     public void write(String s, int off, int len) {
         if ((size() + s.length()) > limit) {
-<<<<<<< HEAD
-            String substring = s.substring(0, limit - size());
-            super.write(substring, 0, substring.length());
+            if (limit > size()) {
+                String substring = s.substring(0, limit - size());
+                super.write(substring, 0, substring.length());
+            }
             super.write(TOO_LONG, 0, TOO_LONG.length());
-=======
-            if (limit>size()) {
-                super.write(s.substring(0,limit - size()));
-            }
-            super.write(" ... ");
->>>>>>> 45443ca4
             throw new LimitException();
         }
         super.write(s, off, len);

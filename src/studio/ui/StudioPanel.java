--- conflicted
+++ resolved
@@ -1,2384 +1,3 @@
-<<<<<<< HEAD
-package studio.ui;
-
-import java.awt.*;
-import java.awt.event.*;
-import java.beans.PropertyChangeEvent;
-import java.beans.PropertyChangeListener;
-import java.io.*;
-import java.util.*;
-import java.util.List;
-import javax.swing.*;
-import static javax.swing.JSplitPane.VERTICAL_SPLIT;
-import static studio.ui.EscapeDialog.DialogResult.ACCEPTED;
-import static studio.ui.EscapeDialog.DialogResult.CANCELLED;
-
-import javax.swing.event.DocumentEvent;
-import javax.swing.event.DocumentListener;
-import javax.swing.event.UndoableEditEvent;
-import javax.swing.filechooser.FileFilter;
-import javax.swing.filechooser.FileView;
-import javax.swing.plaf.basic.BasicSplitPaneUI;
-import javax.swing.table.TableModel;
-import javax.swing.text.*;
-import javax.swing.undo.CannotRedoException;
-import javax.swing.undo.CannotUndoException;
-import javax.swing.undo.UndoManager;
-import kx.c;
-import org.netbeans.editor.*;
-import org.netbeans.editor.Utilities;
-import studio.core.Credentials;
-import studio.kdb.ListModel;
-import studio.qeditor.QKit;
-import org.netbeans.editor.ext.ExtKit;
-import org.netbeans.editor.ext.ExtSettingsInitializer;
-import studio.qeditor.QSettingsInitializer;
-import studio.kdb.*;
-import studio.utils.BrowserLaunch;
-import studio.utils.OSXAdapter;
-import studio.utils.SwingWorker;
-
-public class StudioPanel extends JPanel implements Observer,WindowListener {
-    static {
-        // Register us
-        LocaleSupport.addLocalizer(new Impl("org.netbeans.editor.Bundle"));
-
-        Settings.addInitializer(new BaseSettingsInitializer(),Settings.CORE_LEVEL);
-        Settings.addInitializer(new ExtSettingsInitializer(),Settings.CORE_LEVEL);
-
-        QKit editorKit = new QKit();
-        JEditorPane.registerEditorKitForContentType(editorKit.getContentType(),
-                                                    editorKit.getClass().getName());
-        Settings.addInitializer(new QSettingsInitializer());
-        Settings.reset();
-    }
-
-    private JComboBox<String> comboServer;
-    private JTextField txtServer;
-    private JTable table;
-    private String exportFilename;
-    private String lastQuery = null;
-    private JMenuBar menubar;
-    private JToolBar toolbar;
-    private JEditorPane textArea;
-    private JSplitPane splitpane;
-    private JTabbedPane tabbedPane;
-    private Font font = null;
-    private UserAction arrangeAllAction;
-    private UserAction closeFileAction;
-    private UserAction newFileAction;
-    private UserAction openFileAction;
-    private UserAction openInExcel;
-    private UserAction codeKxComAction;
-    private UserAction serverListAction;
-    private UserAction openFileInNewWindowAction;
-    private UserAction saveFileAction;
-    private UserAction saveAsFileAction;
-    private UserAction exportAction;
-    private UserAction chartAction;
-    private ActionFactory.UndoAction undoAction;
-    private ActionFactory.RedoAction redoAction;
-    private BaseKit.CutAction cutAction;
-    private BaseKit.CopyAction copyAction;
-    private BaseKit.PasteAction pasteAction;
-    private BaseKit.SelectAllAction selectAllAction;
-    private Action findAction;
-    private Action replaceAction;
-    private UserAction stopAction;
-    private UserAction executeAction;
-    private UserAction executeCurrentLineAction;
-    private UserAction refreshAction;
-    private UserAction aboutAction;
-    private UserAction exitAction;
-    private UserAction settingsAction;
-    private UserAction toggleDividerOrientationAction;
-    private UserAction minMaxDividerAction;
-    private UserAction editServerAction;
-    private UserAction addServerAction;
-    private UserAction removeServerAction;
-    private static int scriptNumber = 0;
-    private static int myScriptNumber;
-    private JFrame frame;
-    public static java.util.List windowList = Collections.synchronizedList(new LinkedList());
-    private int menuShortcutKeyMask = java.awt.Toolkit.getDefaultToolkit().getMenuShortcutKeyMask();
-
-    private final static int MAX_SERVERS_TO_CLONE = 20;
-
-    public void refreshFrameTitle() {
-        String s = (String) textArea.getDocument().getProperty("filename");
-        if (s == null)
-            s = "Script" + myScriptNumber;
-        String title = s.replace('\\','/');
-        frame.setTitle(title + (getModified() ? " (not saved) " : "") + (server!=null?" @"+server.toString():"") +" Studio for kdb+ " + Lm.getVersionString());
-    }
-
-    public static class WindowListChangedEvent extends EventObject {
-        public WindowListChangedEvent(Object source) {
-            super(source);
-        }
-    }
-
-    public interface WindowListChangedEventListener extends EventListener {
-        public void WindowListChangedEventOccurred(WindowListChangedEvent evt);
-    }
-
-    public static class WindowListMonitor {
-        protected javax.swing.event.EventListenerList listenerList = new javax.swing.event.EventListenerList();
-
-        public synchronized void addEventListener(WindowListChangedEventListener listener) {
-            listenerList.add(WindowListChangedEventListener.class,listener);
-        }
-
-        public synchronized void removeEventListener(WindowListChangedEventListener listener) {
-            listenerList.remove(WindowListChangedEventListener.class,listener);
-        }
-
-        synchronized void fireMyEvent(WindowListChangedEvent evt) {
-            Object[] listeners = listenerList.getListenerList();
-            for (int i = 0;i < listeners.length;i += 2)
-                if (listeners[i] == WindowListChangedEventListener.class)
-                    ((WindowListChangedEventListener) listeners[i + 1]).WindowListChangedEventOccurred(evt);
-        }
-    }
-    public static WindowListMonitor windowListMonitor = new WindowListMonitor();
-/*
-    private void updateKeyBindings(JEditorPane editorPane) {
-        InputMap inputMap = editorPane.getInputMap();
-        inputMap.put(KeyStroke.getKeyStroke("DELETE"),ExtKit.deleteNextCharAction);
-        inputMap.put(KeyStroke.getKeyStroke("BACK_SPACE"),ExtKit.deletePrevCharAction);
-        inputMap.put(KeyStroke.getKeyStroke("ENTER"),ExtKit.insertBreakAction);
-        inputMap.put(KeyStroke.getKeyStroke("UP"),ExtKit.upAction);
-        inputMap.put(KeyStroke.getKeyStroke("DOWN"),ExtKit.downAction);
-        inputMap.put(KeyStroke.getKeyStroke("LEFT"),ExtKit.backwardAction);
-        inputMap.put(KeyStroke.getKeyStroke("RIGHT"),ExtKit.forwardAction);
-        inputMap.put(KeyStroke.getKeyStroke("ctrl Z"),ExtKit.undoAction);
-        inputMap.put(KeyStroke.getKeyStroke("ctrl Y"),ExtKit.redoAction);
-    }
-*/
-    private void updateUndoRedoState(UndoManager um) {
-        undoAction.setEnabled(um.canUndo());
-        redoAction.setEnabled(um.canRedo());
-    }
-
-    private void initDocument() {
-        initActions();
-        refreshActionState();
-
-        Document doc = null;
-        if (textArea == null) {
-            textArea = new JEditorPane("text/q","");
-            Action[] actions = textArea.getActions();
-
-            for (int i = 0;i < actions.length;i++)
-                if (actions[i] instanceof BaseKit.CopyAction) {
-                    copyAction = (BaseKit.CopyAction) actions[i];
-                    copyAction.putValue(Action.SHORT_DESCRIPTION,"Copy the selected text to the clipboard");
-                    copyAction.putValue(Action.SMALL_ICON,getImage(Config.imageBase2 + "copy.png"));
-                    copyAction.putValue(Action.NAME,I18n.getString("Copy"));
-                    copyAction.putValue(Action.MNEMONIC_KEY,new Integer(KeyEvent.VK_C));
-                    copyAction.putValue(Action.ACCELERATOR_KEY,KeyStroke.getKeyStroke(KeyEvent.VK_C,menuShortcutKeyMask));
-                }
-                else if (actions[i] instanceof BaseKit.CutAction) {
-                    cutAction = (BaseKit.CutAction) actions[i];
-                    cutAction.putValue(Action.SHORT_DESCRIPTION,"Cut the selected text");
-                    cutAction.putValue(Action.SMALL_ICON,getImage(Config.imageBase2 + "cut.png"));
-                    cutAction.putValue(Action.NAME,I18n.getString("Cut"));
-                    cutAction.putValue(Action.MNEMONIC_KEY,new Integer(KeyEvent.VK_T));
-                    cutAction.putValue(Action.ACCELERATOR_KEY,KeyStroke.getKeyStroke(KeyEvent.VK_X,menuShortcutKeyMask));
-                }
-                else if (actions[i] instanceof BaseKit.PasteAction) {
-                    pasteAction = (BaseKit.PasteAction) actions[i];
-                    pasteAction.putValue(Action.SHORT_DESCRIPTION,"Paste text from the clipboard");
-                    pasteAction.putValue(Action.SMALL_ICON,getImage(Config.imageBase2 + "paste.png"));
-                    pasteAction.putValue(Action.NAME,I18n.getString("Paste"));
-                    pasteAction.putValue(Action.MNEMONIC_KEY,new Integer(KeyEvent.VK_P));
-                    pasteAction.putValue(Action.ACCELERATOR_KEY,KeyStroke.getKeyStroke(KeyEvent.VK_V,menuShortcutKeyMask));
-                }
-                else if (actions[i] instanceof ExtKit.FindAction) {
-                    findAction = actions[i];
-                    findAction.putValue(Action.SHORT_DESCRIPTION,"Find text in the document");
-                    findAction.putValue(Action.SMALL_ICON,getImage(Config.imageBase2 + "find.png"));
-                    findAction.putValue(Action.NAME,I18n.getString("Find"));
-                    findAction.putValue(Action.MNEMONIC_KEY,new Integer(KeyEvent.VK_F));
-                    findAction.putValue(Action.ACCELERATOR_KEY,KeyStroke.getKeyStroke(KeyEvent.VK_F,menuShortcutKeyMask));
-                }
-                else if (actions[i] instanceof ExtKit.ReplaceAction) {
-                    replaceAction = actions[i];
-                    replaceAction.putValue(Action.SHORT_DESCRIPTION,"Replace text in the document");
-                    replaceAction.putValue(Action.SMALL_ICON,getImage(Config.imageBase2 + "replace.png"));
-                    replaceAction.putValue(Action.NAME,I18n.getString("Replace"));
-                    replaceAction.putValue(Action.MNEMONIC_KEY,new Integer(KeyEvent.VK_R));
-                    replaceAction.putValue(Action.ACCELERATOR_KEY,KeyStroke.getKeyStroke(KeyEvent.VK_R,menuShortcutKeyMask));
-                }
-                else if (actions[i] instanceof BaseKit.SelectAllAction) {
-                    selectAllAction = (BaseKit.SelectAllAction) actions[i];
-                    selectAllAction.putValue(Action.SHORT_DESCRIPTION,"Select all text in the document");
-                    selectAllAction.putValue(Action.SMALL_ICON,null);
-                    selectAllAction.putValue(Action.NAME,I18n.getString("SelectAll"));
-                    selectAllAction.putValue(Action.MNEMONIC_KEY,new Integer(KeyEvent.VK_A));
-                    selectAllAction.putValue(Action.ACCELERATOR_KEY,KeyStroke.getKeyStroke(KeyEvent.VK_A,menuShortcutKeyMask));
-                }
-                else if (actions[i] instanceof ActionFactory.UndoAction) {
-                    undoAction = (ActionFactory.UndoAction) actions[i];
-                    undoAction.putValue(Action.SHORT_DESCRIPTION,"Undo the last change to the document");
-                    undoAction.putValue(Action.SMALL_ICON,getImage(Config.imageBase2 + "undo.png"));
-                    undoAction.putValue(Action.NAME,I18n.getString("Undo"));
-                    undoAction.putValue(Action.MNEMONIC_KEY,new Integer(KeyEvent.VK_U));
-                    undoAction.putValue(Action.ACCELERATOR_KEY,KeyStroke.getKeyStroke(KeyEvent.VK_Z,menuShortcutKeyMask));
-                }
-                else if (actions[i] instanceof ActionFactory.RedoAction) {
-                    redoAction = (ActionFactory.RedoAction) actions[i];
-                    redoAction.putValue(Action.SHORT_DESCRIPTION,"Redo the last change to the document");
-                    redoAction.putValue(Action.SMALL_ICON,getImage(Config.imageBase2 + "redo.png"));
-                    redoAction.putValue(Action.NAME,I18n.getString("Redo"));
-                    redoAction.putValue(Action.MNEMONIC_KEY,new Integer(KeyEvent.VK_R));
-                    redoAction.putValue(Action.ACCELERATOR_KEY,KeyStroke.getKeyStroke(KeyEvent.VK_Y,menuShortcutKeyMask));
-                }
-
-            doc = textArea.getDocument();
-            doc.putProperty("filename",null);
-            windowListMonitor.fireMyEvent(new WindowListChangedEvent(this));
-        //  doc.putProperty("created", Boolean.TRUE);
-        }
-        else
-            doc = textArea.getDocument();
-
-        JComponent c = (textArea.getUI() instanceof BaseTextUI) ? Utilities.getEditorUI(textArea).getExtComponent() : new JScrollPane(textArea);
-
-        doc.putProperty("server",server);
-
-        MarkingDocumentListener mdl = (MarkingDocumentListener) doc.getProperty("MarkingDocumentListener");
-        if (mdl == null) {
-            mdl = new MarkingDocumentListener(c);
-            doc.putProperty("MarkingDocumentListener",mdl);
-            doc.addDocumentListener(mdl);
-        }
-        mdl.setModified(false);
-
-        UndoManager um = (UndoManager) doc.getProperty(BaseDocument.UNDO_MANAGER_PROP);
-        if (um == null) {
-            um = new UndoManager() {
-                public void undoableEditHappened(UndoableEditEvent e) {
-                    super.undoableEditHappened(e);
-                    updateUndoRedoState(this);
-                }
-
-                public synchronized void redo() throws CannotRedoException {
-                    super.redo();
-                    updateUndoRedoState(this);
-                }
-
-                public synchronized void undo() throws CannotUndoException {
-                    super.undo();
-                    updateUndoRedoState(this);
-                }
-            };
-            doc.putProperty(BaseDocument.UNDO_MANAGER_PROP,um);
-            doc.addUndoableEditListener(um);
-        }
-        um.discardAllEdits();
-        updateUndoRedoState(um);
-
-        if (splitpane.getTopComponent() != c) {
-            splitpane.setTopComponent(c);
-            splitpane.setDividerLocation(0.5);
-        }
-
-        rebuildToolbar();
-        rebuildMenuBar();
-
-        textArea.requestFocus();
-    }
-
-    private void refreshActionState() {
-        newFileAction.setEnabled(true);
-        arrangeAllAction.setEnabled(true);
-        openFileAction.setEnabled(true);
-        serverListAction.setEnabled(true);
-        openFileInNewWindowAction.setEnabled(true);
-        saveFileAction.setEnabled(true);
-        saveAsFileAction.setEnabled(true);
-        exportAction.setEnabled(false);
-        chartAction.setEnabled(false);
-        openInExcel.setEnabled(false);
-        stopAction.setEnabled(false);
-        executeAction.setEnabled(true);
-        executeCurrentLineAction.setEnabled(true);
-        refreshAction.setEnabled(false);
-
-//        helpAction.setEnabled(true);
-        aboutAction.setEnabled(true);
-        exitAction.setEnabled(true);
-        settingsAction.setEnabled(true);
-    }
-
-    private String getFilename() {
-        JFileChooser chooser = new JFileChooser();
-        chooser.setFileSelectionMode(JFileChooser.FILES_ONLY);
-
-        FileFilter ff =
-            new FileFilter() {
-                public String getDescription() {
-                    return "q script";
-                }
-
-                public boolean accept(File file) {
-                    if (file.isDirectory() || file.getName().endsWith(".q"))
-                        return true;
-                    else
-                        return false;
-                }
-            };
-
-        chooser.addChoosableFileFilter(ff);
-
-        chooser.setFileFilter(ff);
-
-        String filename = (String) textArea.getDocument().getProperty("filename");
-        if (filename != null) {
-            File file = new File(filename);
-            File dir = new File(file.getPath());
-            chooser.setCurrentDirectory(dir);
-        }
-
-        int option = chooser.showOpenDialog(textArea);
-
-        if (option == JFileChooser.APPROVE_OPTION) {
-            File sf = chooser.getSelectedFile();
-            File f = chooser.getCurrentDirectory();
-            String dir = f.getAbsolutePath();
-
-            try {
-                filename = dir + "/" + sf.getName();
-                return filename;
-            }
-            catch (Exception e) {
-            }
-        }
-
-        return null;
-    }
-
-    private void exportAsExcel(final String filename) {
-        new ExcelExporter().exportTableX(frame,table,new File(filename),false);
-    }
-
-    private void exportAsDelimited(final TableModel model,final String filename,final char delimiter) {
-        final String message = "Exporting data to " + filename;
-
-        final String note = "0% complete";
-
-        String title = "Studio for kdb+";
-        UIManager.put("ProgressMonitor.progressText",title);
-
-        final int min = 0;
-        final int max = 100;
-        final ProgressMonitor pm = new ProgressMonitor(frame,message,note,min,max);
-        pm.setMillisToDecideToPopup(100);
-        pm.setMillisToPopup(100);
-        pm.setProgress(0);
-
-        Runnable runner = new Runnable() {
-            public void run() {
-                if (filename != null) {
-                    String lineSeparator = System.getProperty("line.separator");;
-
-                    BufferedWriter fw;
-
-                    try {
-                        fw = new BufferedWriter(new FileWriter(filename));
-
-                        for (int col = 0;col < model.getColumnCount();col++) {
-                            if (col > 0)
-                                fw.write(delimiter);
-
-                            fw.write(model.getColumnName(col));
-                        }
-                        fw.write(lineSeparator);
-
-                        int maxRow = model.getRowCount();
-                        int lastProgress = 0;
-
-                        for (int r = 1;r <= maxRow;r++) {
-                            for (int col = 0;col < model.getColumnCount();col++) {
-                                if (col > 0)
-                                    fw.write(delimiter);
-
-                                K.KBase o = (K.KBase) model.getValueAt(r - 1,col);
-                                if (!o.isNull())
-                                    fw.write(o.toString(false));
-                            }
-                            fw.write(lineSeparator);
-
-                            boolean cancelled = pm.isCanceled();
-
-                            if (cancelled)
-                                break;
-                            else {
-                                final int progress = (100 * r) / maxRow;
-                                if (progress > lastProgress) {
-                                    final String note = "" + progress + "% complete";
-                                    SwingUtilities.invokeLater(new Runnable() {
-
-                                        public void run() {
-                                            pm.setProgress(progress);
-                                            pm.setNote(note);
-                                        }
-                                    });
-
-                                    Thread.yield();
-                                }
-                            }
-                        }
-
-                        fw.close();
-                    }
-                    catch (FileNotFoundException ex) {
-                        ex.printStackTrace();  //To change body of catch statement use Options | File Templates.
-                    }
-                    catch (IOException ex) {
-                        ex.printStackTrace();  //To change body of catch statement use Options | File Templates.
-                    }
-                    catch (Exception ex) {
-                        ex.printStackTrace();  //To change body of catch statement use Options | File Templates.
-                    }
-                    finally {
-                        pm.close();
-                    }
-                }
-            }
-        };
-
-        Thread t = new Thread(runner);
-        t.setName("export");
-        t.setPriority(Thread.MIN_PRIORITY);
-        t.start();
-    }
-
-    private void exportAsXml(final TableModel model,final String filename) {
-        final String message = "Exporting data to " + filename;
-
-        final String note = "0% complete";
-
-        String title = "Studio for kdb+";
-        UIManager.put("ProgressMonitor.progressText",title);
-
-        final int min = 0;
-        final int max = 100;
-        final ProgressMonitor pm = new ProgressMonitor(frame,message,note,min,max);
-        pm.setMillisToDecideToPopup(100);
-        pm.setMillisToPopup(100);
-        pm.setProgress(0);
-
-        Runnable runner = new Runnable() {
-            public void run() {
-                if (filename != null) {
-                    String lineSeparator = System.getProperty("line.separator");;
-
-                    BufferedWriter fw = null;
-
-                    try {
-                        fw = new BufferedWriter(new FileWriter(filename));
-
-                        fw.write("<R>");
-
-                        int maxRow = model.getRowCount();
-                        int lastProgress = 0;
-
-                        fw.write(lineSeparator);
-
-                        String[] columns = new String[model.getColumnCount()];
-                        for (int col = 0;col < model.getColumnCount();col++)
-                            columns[col] = model.getColumnName(col);
-
-                        for (int r = 1;r <= maxRow;r++) {
-                            fw.write("<r>");
-                            for (int col = 0;col < columns.length;col++) {
-                                fw.write("<" + columns[col] + ">");
-
-                                K.KBase o = (K.KBase) model.getValueAt(r - 1,col);
-                                if (!o.isNull())
-                                    fw.write(o.toString(false));
-
-                                fw.write("</" + columns[col] + ">");
-                            }
-                            fw.write("</r>");
-                            fw.write(lineSeparator);
-
-                            boolean cancelled = pm.isCanceled();
-
-                            if (cancelled)
-                                break;
-                            else {
-                                final int progress = (100 * r) / maxRow;
-                                if (progress > lastProgress) {
-                                    final String note = "" + progress + "% complete";
-                                    SwingUtilities.invokeLater(new Runnable() {
-
-                                        public void run() {
-                                            pm.setProgress(progress);
-                                            pm.setNote(note);
-                                        }
-                                    });
-
-                                    Thread.yield();
-                                }
-                            }
-                        }
-                        fw.write("</R>");
-
-                        fw.close();
-                    }
-                    catch (FileNotFoundException ex) {
-                        ex.printStackTrace();  //To change body of catch statement use Options | File Templates.
-                    }
-                    catch (IOException ex) {
-                        ex.printStackTrace();  //To change body of catch statement use Options | File Templates.
-                    }
-                    catch (Exception ex) {
-                        ex.printStackTrace();  //To change body of catch statement use Options | File Templates.
-                    }
-                    finally {
-                        pm.close();
-                    }
-                }
-            }
-        };
-
-        Thread t = new Thread(runner);
-        t.setName("export");
-        t.setPriority(Thread.MIN_PRIORITY);
-        t.start();
-    }
-
-    private void exportAsTxt(String filename) {
-        exportAsDelimited(table.getModel(),filename,'\t');
-    }
-
-    private void exportAsCSV(String filename) {
-        exportAsDelimited(table.getModel(),filename,',');
-    }
-
-    private void export() {
-        JFileChooser chooser = new JFileChooser();
-        chooser.setDialogType(JFileChooser.SAVE_DIALOG);
-        chooser.setDialogTitle("Export result set as");
-        chooser.setFileSelectionMode(JFileChooser.FILES_ONLY);
-
-        FileFilter csvFilter = null;
-        FileFilter txtFilter = null;
-        FileFilter xmlFilter = null;
-        FileFilter xlsFilter = null;
-
-        if (table != null) {
-            csvFilter =
-                new FileFilter() {
-                    public String getDescription() {
-                        return "csv (Comma delimited)";
-                    }
-
-                    public boolean accept(File file) {
-                        if (file.isDirectory() || file.getName().endsWith(".csv"))
-                            return true;
-                        else
-                            return false;
-                    }
-                };
-
-            txtFilter =
-                new FileFilter() {
-                    public String getDescription() {
-                        return "txt (Tab delimited)";
-                    }
-
-                    public boolean accept(File file) {
-                        if (file.isDirectory() || file.getName().endsWith(".txt"))
-                            return true;
-                        else
-                            return false;
-                    }
-                };
-
-            xmlFilter =
-                new FileFilter() {
-                    public String getDescription() {
-                        return "xml";
-                    }
-
-                    public boolean accept(File file) {
-                        if (file.isDirectory() || file.getName().endsWith(".xml"))
-                            return true;
-                        else
-                            return false;
-                    }
-                };
-
-
-            xlsFilter =
-                new FileFilter() {
-                    public String getDescription() {
-                        return "xls (Microsoft Excel)";
-                    }
-
-                    public boolean accept(File file) {
-                        if (file.isDirectory() || file.getName().endsWith(".xls"))
-                            return true;
-                        else
-                            return false;
-                    }
-                };
-
-            chooser.addChoosableFileFilter(csvFilter);
-            chooser.addChoosableFileFilter(txtFilter);
-            chooser.addChoosableFileFilter(xmlFilter);
-            chooser.addChoosableFileFilter(xlsFilter);
-        }
-
-        if (exportFilename != null) {
-            File file = new File(exportFilename);
-            File dir = new File(file.getPath());
-            chooser.setCurrentDirectory(dir);
-            chooser.ensureFileIsVisible(file);
-            if (table != null)
-                if (exportFilename.endsWith(".xls"))
-                    chooser.setFileFilter(xlsFilter);
-                else if (exportFilename.endsWith(".csv"))
-                    chooser.setFileFilter(csvFilter);
-                else if (exportFilename.endsWith(".xml"))
-                    chooser.setFileFilter(xmlFilter);
-                else if (exportFilename.endsWith(".txt"))
-                    chooser.setFileFilter(txtFilter);
-        }
-
-        int option = chooser.showSaveDialog(textArea);
-
-        if (option == JFileChooser.APPROVE_OPTION) {
-            File sf = chooser.getSelectedFile();
-            File f = chooser.getCurrentDirectory();
-            String dir = f.getAbsolutePath();
-
-//            Cursor cursor= frame.getCursor();
-
-            try {
-                //              frame.setCursor(new java.awt.Cursor(java.awt.Cursor.WAIT_CURSOR));
-                FileFilter ff = chooser.getFileFilter();
-
-                exportFilename = dir + "/" + sf.getName();
-
-                if (table != null)
-                    if (exportFilename.endsWith(".xls"))
-                        exportAsExcel(exportFilename);
-                    else if (exportFilename.endsWith(".csv"))
-                        exportAsCSV(exportFilename);
-                    else if (exportFilename.endsWith(".txt"))
-                        exportAsTxt(exportFilename);
-                    else if (exportFilename.endsWith(".xml"))
-                        exportAsXml(table.getModel(),exportFilename);
-                    /*                    else if (exportFilename.endsWith(".res")) {
-                    exportAsBin(exportFilename);
-                    }
-                     */
-                    else
-                        if (ff == csvFilter)
-                            exportAsCSV(exportFilename);
-                        else if (ff == xlsFilter)
-                            exportAsExcel(exportFilename);
-                        else if (ff == txtFilter)
-                            exportAsTxt(exportFilename);
-                        else if (ff == xmlFilter)
-                            exportAsXml(table.getModel(),exportFilename);
-                        /*else if( ff == binFilter){
-                        exportAsBin(exportFilename);
-                        }
-                         */
-                        else
-                            JOptionPane.showMessageDialog(frame,
-                                                          "Warning",
-                                                          "You did not specify what format to export the file as.\n Cancelling data export",
-                                                          JOptionPane.WARNING_MESSAGE,
-                                                          getImage(Config.imageBase + "32x32/warning.png"));
-            /*                else {
-            exportAsBin(exportFilename);
-            }
-             */
-            }
-            catch (Exception e) {
-                JOptionPane.showMessageDialog(frame,
-                                              "Error",
-                                              "An error occurred whilst writing the export file.\n Details are: " + e.getMessage(),
-                                              JOptionPane.ERROR_MESSAGE,
-                                              getImage(Config.imageBase + "32x32/error.png"));
-            }
-            finally {
-                //            frame.setCursor(cursor);
-            }
-        }
-    }
-
-    public void newFile() {
-        try {
-            String filename = (String) textArea.getDocument().getProperty("filename");
-            if (!saveIfModified(filename))
-                return;
-
-            textArea.getDocument().remove(0,textArea.getDocument().getLength());
-            textArea.getDocument().putProperty("filename",null);
-            windowListMonitor.fireMyEvent(new WindowListChangedEvent(this));
-            initDocument();
-            refreshFrameTitle();
-        }
-        catch (BadLocationException ex) {
-            ex.printStackTrace();
-        }
-    }
-
-    public void openFile() {
-        String filename = (String) textArea.getDocument().getProperty("filename");
-        if (!saveIfModified(filename))
-            return;
-
-        filename = getFilename();
-
-        if (filename != null) {
-            loadFile(filename);
-            addToMruFiles(filename);
-        }
-    }
-    // returns true to continue
-    public boolean saveIfModified(String filename) {
-        if (getModified()) {
-            int choice = JOptionPane.showOptionDialog(frame,
-                                                      "Changes not saved.\nSave now?",
-                                                      "Save changes?",
-                                                      JOptionPane.YES_NO_CANCEL_OPTION,
-                                                      JOptionPane.QUESTION_MESSAGE,
-                                                      getImage(Config.imageBase + "32x32/question.png"),
-                                                      null, // use standard button titles
-                                                      null);      // no default selection
-
-            if (choice == JOptionPane.YES_OPTION) {
-                try {
-                    if (saveFile(filename,false))
-                        // was cancelled so return
-                        return false;
-                }
-                catch (Exception e) {
-                    return false;
-                }
-                return true;
-            }
-            else if ((choice == JOptionPane.CANCEL_OPTION) || (choice == JOptionPane.CLOSED_OPTION))
-                return false;
-        }
-        return true;
-    }
-
-    public void loadMRUFile(String filename,String oldFilename) {
-        if (!saveIfModified(oldFilename))
-            return;
-
-        loadFile(filename);
-        addToMruFiles(filename);
-        setServer(server);
-    }
-
-    private void addToMruFiles(String filename) {
-        if (filename == null)
-            return;
-
-        Vector v = new Vector();
-        v.add(filename);
-        String[] mru = Config.getInstance().getMRUFiles();
-        for (int i = 0;i < mru.length;i++)
-            if (!v.contains(mru[i]))
-                v.add(mru[i]);
-        Config.getInstance().saveMRUFiles((String[]) v.toArray(new String[0]));
-        rebuildMenuBar();
-    }
-
-    static public String getContents(File aFile) {
-        StringBuffer contents = new StringBuffer();
-
-        try {
-            InputStreamReader isr = new InputStreamReader(new FileInputStream(aFile),
-						          "UTF-8");
-            BufferedReader input = new BufferedReader(isr);
-            try {
-
-                String line = null;
-                while ((line = input.readLine()) != null) {
-                    contents.append(line);
-                    contents.append(System.getProperty("line.separator"));
-                }
-            }
-            finally {
-                input.close();
-            }
-        }
-        catch (IOException ex) {
-            ex.printStackTrace();
-        }
-
-        return contents.toString();
-    }
-
-    public void loadFile(String filename) {
-        try {
-            String s = getContents(new File(filename));
-
-            textArea.getDocument().remove(0,textArea.getDocument().getLength());
-            textArea.getDocument().insertString(0,s,null);
-            textArea.getDocument().putProperty("filename",filename);
-            windowListMonitor.fireMyEvent(new WindowListChangedEvent(this));
-            initDocument();
-            textArea.setCaretPosition(0);
-            refreshFrameTitle();
-        }
-        catch (BadLocationException ex) {
-            ex.printStackTrace();
-        }
-    }
-
-    public boolean saveAsFile() {
-        JFileChooser chooser = new JFileChooser();
-        chooser.setDialogType(JFileChooser.SAVE_DIALOG);
-        chooser.setDialogTitle("Save script as");
-        chooser.setFileSelectionMode(JFileChooser.FILES_ONLY);
-
-        FileFilter ff =
-            new FileFilter() {
-                public String getDescription() {
-                    return "q script";
-                }
-
-                public boolean accept(File file) {
-                    if (file.isDirectory() || file.getName().endsWith(".q"))
-                        return true;
-                    else
-                        return false;
-                }
-            };
-
-        chooser.addChoosableFileFilter(ff);
-
-        chooser.setFileFilter(ff);
-
-        String filename = (String) textArea.getDocument().getProperty("filename");
-        if (filename != null) {
-            File file = new File(filename);
-            File dir = new File(file.getPath());
-            chooser.setCurrentDirectory(dir);
-        }
-
-//        chooser.setMultiSelectionEnabled(true);
-        int option = chooser.showSaveDialog(textArea);
-
-        if (option == JFileChooser.APPROVE_OPTION) {
-            File sf = chooser.getSelectedFile();
-            File f = chooser.getCurrentDirectory();
-            String dir = f.getAbsolutePath();
-
-            try {
-                filename = dir + "/" + sf.getName();
-                sf = new File(filename);
-
-                if (sf.exists()) {
-                    int choice = JOptionPane.showOptionDialog(frame,
-                                                              filename + " already exists.\nOverwrite?",
-                                                              "Overwrite?",
-                                                              JOptionPane.YES_NO_CANCEL_OPTION,
-                                                              JOptionPane.QUESTION_MESSAGE,
-                                                              getImage(Config.imageBase + "32x32/question.png"),
-                                                              null, // use standard button titles
-                                                              null);      // no default selection
-
-                    if (choice != JOptionPane.YES_OPTION)
-                        return false;
-                }
-
-                return saveFile(filename,true);
-            }
-            catch (Exception e) {
-            }
-        }
-        return false;
-    }
-    //   private boolean wasLoaded=false;
-    // returns true if saved, false if error or cancelled
-    public boolean saveFile(String filename,boolean force) {
-        if (filename == null)
-            return saveAsFile();
-
-        try {
-            if (!force)
-                if (null == textArea.getDocument().getProperty("filename"))
-                    return saveAsFile();
-
-            textArea.write(new BufferedWriter(new OutputStreamWriter(new FileOutputStream(filename), "UTF-8")));
-            textArea.getDocument().putProperty("filename",filename);
-            windowListMonitor.fireMyEvent(new WindowListChangedEvent(this));
-            setModified(false);
-            addToMruFiles(filename);
-            refreshFrameTitle();
-            return true;
-        }
-        catch (Exception e) {
-        }
-
-        return false;
-    }
-
-    private void arrangeAll() {
-        int noWins = windowList.size();
-
-        Iterator i = windowList.iterator();
-
-        Dimension screenSize = Toolkit.getDefaultToolkit().getScreenSize();
-
-        int noRows = noWins > 3 ? 3 : noWins;
-        int height = screenSize.height / noRows;
-
-        for (int row = 0;row < noRows;row++) {
-            int noCols = (noWins / 3);
-
-            if ((row == 0) && ((noWins % 3) > 0))
-                noCols++;
-            else if ((row == 1) && ((noWins % 3) > 1))
-                noCols++;
-
-            int width = screenSize.width / noCols;
-
-            for (int col = 0;col < noCols;col++) {
-                Object o = i.next();
-                JFrame f;
-
-                if (o instanceof StudioPanel)
-                    f = ((StudioPanel) o).frame;
-                else
-                    f = (JFrame) o;
-
-                f.setSize(width,height);
-                f.setLocation(col * width,((noRows - 1) - row) * height);
-                ensureDeiconified(f);
-            }
-        }
-    }
-
-    private void setModified(boolean value) {
-        if (textArea != null) {
-            Document doc = textArea.getDocument();
-
-            if (doc != null) {
-                MarkingDocumentListener mdl = (MarkingDocumentListener) doc.getProperty("MarkingDocumentListener");
-                if (mdl != null)
-                    mdl.setModified(value);
-            }
-        }
-    }
-
-    private boolean getModified() {
-        if (textArea != null) {
-            Document doc = textArea.getDocument();
-
-            if (doc != null) {
-                MarkingDocumentListener mdl = (MarkingDocumentListener) doc.getProperty("MarkingDocumentListener");
-                if (mdl != null)
-                    return mdl.getModified();
-            }
-        }
-
-        return true;
-    }
-
-    private void setServer(Server server) {
-        if (server == null)
-            return;
-
-        this.server = server;
-
-        if (textArea != null) {
-            Document doc = textArea.getDocument();
-
-            if (doc != null)
-                doc.putProperty("server",server);
-            Utilities.getEditorUI(textArea).getComponent().setBackground(server.getBackgroundColor());
-        }
-
-        new ReloadQKeywords(server);
-        Config.getInstance().setLRUServer(server);
-
-        refreshFrameTitle();
-        windowListMonitor.fireMyEvent(new WindowListChangedEvent(this));
-    }
-
-    private void initActions() {
-        newFileAction = new UserAction(I18n.getString("New"),
-                                       getImage(Config.imageBase2 + "document_new.png"),
-                                       "Create a blank script",
-                                       new Integer(KeyEvent.VK_N),
-                                       null) {
-            public void actionPerformed(ActionEvent e) {
-                //   PrintUtilities.printComponent(textArea);
-                newFile();
-            }
-        };
-
-        arrangeAllAction = new UserAction(I18n.getString("ArrangeAll"),
-                                          getImage(Config.imageBase2 + "blank.png"),
-                                          "Arrange all windows on screen",
-                                          new Integer(KeyEvent.VK_A),
-                                          null) {
-            public void actionPerformed(ActionEvent e) {
-                arrangeAll();
-            }
-        };
-    
-        minMaxDividerAction = new UserAction(I18n.getString("MaximizeEditorPane"),
-                                             getImage(Config.imageBase2 + "blank.png"),
-                                             "Maximize editor pane",
-                                             new Integer(KeyEvent.VK_M),
-                                             KeyStroke.getKeyStroke(KeyEvent.VK_M,menuShortcutKeyMask)) {
-            public void actionPerformed(ActionEvent e) {
-              minMaxDivider();
-            }
-        };
-
-        toggleDividerOrientationAction = new UserAction(I18n.getString("ToggleDividerOrientation"),
-                                                        getImage(Config.imageBase2 + "blank.png"),
-                                                        "Toggle the window divider's orientation",
-                                                        new Integer(KeyEvent.VK_C),
-                                                        null) {
-            public void actionPerformed(ActionEvent e) {
-                toggleDividerOrientation();
-            }
-        };
-
-        closeFileAction = new UserAction(I18n.getString("Close"),
-                                         getImage(Config.imageBase2 + "blank.png"),
-                                         "Close current document",
-                                         new Integer(KeyEvent.VK_C),
-                                         null) {
-            public void actionPerformed(ActionEvent e) {
-                quitWindow();
-                if (windowList.size() == 0)
-                    System.exit(0);
-            }
-        };
-
-        openFileAction = new UserAction(I18n.getString("Open"),
-                                        getImage(Config.imageBase2 + "folder.png"),
-                                        "Open a script",
-                                        new Integer(KeyEvent.VK_O),
-                                        KeyStroke.getKeyStroke(KeyEvent.VK_O,menuShortcutKeyMask)) {
-            public void actionPerformed(ActionEvent e) {
-                openFile();
-            }
-        };
-
-        openFileInNewWindowAction = new UserAction(I18n.getString("NewWindow"),
-                                                   getImage(Config.imageBase2 + "blank.png"),
-                                                   "Open a new window",
-                                                   new Integer(KeyEvent.VK_N),
-                                                   KeyStroke.getKeyStroke(KeyEvent.VK_N, menuShortcutKeyMask) ) {
-            public void actionPerformed(ActionEvent e) {
-                new StudioPanel(server,null);
-            }
-        };
-
-        serverListAction = new UserAction(I18n.getString("ServerList"),
-                getImage(Config.imageBase + "text_tree.png"),
-                "Show sever list",
-                new Integer(KeyEvent.VK_L),
-                KeyStroke.getKeyStroke(KeyEvent.VK_L, menuShortcutKeyMask | Event.SHIFT_MASK) ) {
-                        public void actionPerformed(ActionEvent e) {
-                            ServerList serverList = new ServerList(frame, Config.getInstance().getServers(), server);
-                            serverList.alignAndShow();
-                            Server selectedServer = serverList.getSelectedServer();
-                            if (selectedServer.equals(server)) return;
-
-                            setServer(selectedServer);
-                            rebuildToolbar();
-                        }
-        };
-
-        editServerAction = new UserAction(I18n.getString("Edit"),
-                                          getImage(Config.imageBase2 + "server_information.png"),
-                                          "Edit the server details",
-                                          new Integer(KeyEvent.VK_E),
-                                          null) {
-            public void actionPerformed(ActionEvent e) {
-                Server s = new Server(server);
-
-                EditServerForm f = new EditServerForm(frame,s);
-                f.alignAndShow();
-                if (f.getResult() == ACCEPTED) {
-                    if (stopAction.isEnabled())
-                        stopAction.actionPerformed(e);
-
-                    ConnectionPool.getInstance().purge(server);
-                    Config.getInstance().removeServer(server);
-
-                    s = f.getServer();
-                    Config.getInstance().addServer(s);
-                    setServer(s);
-                    rebuildToolbar();
-                    rebuildMenuBar();
-
-                    windowListMonitor.fireMyEvent(new WindowListChangedEvent(this));
-                }
-            }
-        };
-
-
-        addServerAction = new UserAction(I18n.getString("Add"),
-                                         getImage(Config.imageBase2 + "server_add.png"),
-                                         "Configure a new server",
-                                         new Integer(KeyEvent.VK_A),
-                                         null) {
-            public void actionPerformed(ActionEvent e) {
-                AddServerForm f = new AddServerForm(frame);
-                f.alignAndShow();
-                if (f.getResult() == ACCEPTED) {
-                    Server s = f.getServer();
-                    Config.getInstance().addServer(s);
-                    ConnectionPool.getInstance().purge(s);   //?
-                    setServer(s);
-                    rebuildToolbar();
-                    rebuildMenuBar();
-                    windowListMonitor.fireMyEvent(new WindowListChangedEvent(this));
-                }
-            }
-        };
-
-        removeServerAction = new UserAction(I18n.getString("Remove"),
-                                            getImage(Config.imageBase2 + "server_delete.png"),
-                                            "Remove this server",
-                                            new Integer(KeyEvent.VK_R),
-                                            null) {
-            public void actionPerformed(ActionEvent e) {
-                int choice = JOptionPane.showOptionDialog(frame,
-                                                          "Remove server " + server.getName() + " from list?",
-                                                          "Remove server?",
-                                                          JOptionPane.YES_NO_CANCEL_OPTION,
-                                                          JOptionPane.QUESTION_MESSAGE,
-                                                          getImage(Config.imageBase + "32x32/question.png"),
-                                                          null, // use standard button titles
-                                                          null);      // no default selection
-
-                if (choice == 0) {
-                    Config.getInstance().removeServer(server);
-
-                    Server[] servers = Config.getInstance().getServers();
-
-                    if (servers.length > 0)
-                        setServer(servers[0]);
-
-                    rebuildToolbar();
-                    rebuildMenuBar();
-                    windowListMonitor.fireMyEvent(new WindowListChangedEvent(this));
-                }
-            }
-        };
-
-
-        saveFileAction = new UserAction(I18n.getString("Save"),
-                                        getImage(Config.imageBase2 + "disks.png"),
-                                        "Save the script",
-                                        new Integer(KeyEvent.VK_S),
-                                        KeyStroke.getKeyStroke(KeyEvent.VK_S,menuShortcutKeyMask)) {
-            public void actionPerformed(ActionEvent e) {
-                String filename = (String) textArea.getDocument().getProperty("filename");
-                saveFile(filename,false);
-            }
-        };
-
-        saveAsFileAction = new UserAction(I18n.getString("SaveAs"),
-                                          getImage(Config.imageBase2 + "save_as.png"),
-                                          "Save script as",
-                                          new Integer(KeyEvent.VK_A),
-                                          null) {
-            public void actionPerformed(ActionEvent e) {
-                saveAsFile();
-            }
-        };
-
-        exportAction = new UserAction(I18n.getString("Export"),
-                                      getImage(Config.imageBase2 + "export2.png"),
-                                      "Export result set",
-                                      new Integer(KeyEvent.VK_E),
-                                      null) {
-            public void actionPerformed(ActionEvent e) {
-                export();
-            }
-        };
-
-        chartAction = new UserAction(I18n.getString("Chart"),
-                                     Util.getImage(Config.imageBase2 + "chart.png"),
-                                     "Chart current data set",
-                                     new Integer(KeyEvent.VK_E),
-                                     null) {
-            public void actionPerformed(ActionEvent e) {
-                new LineChart((KTableModel) table.getModel());
-            //new PriceVolumeChart(table);
-            }
-        };
-
-
-        stopAction = new UserAction(I18n.getString("Stop"),
-                                    getImage(Config.imageBase2 + "stop.png"),
-                                    "Stop the query",
-                                    new Integer(KeyEvent.VK_S),
-                                    null) {
-            public void actionPerformed(ActionEvent e) {
-                if (worker != null) {
-                    worker.interrupt();
-                    stopAction.setEnabled(false);
-                    textArea.setCursor(new Cursor(Cursor.DEFAULT_CURSOR));
-                }
-            }
-        };
-
-
-        openInExcel = new UserAction(I18n.getString("OpenInExcel"),
-                                     getImage(Config.imageBase + "excel_icon.gif"),
-                                     "Open in Excel",
-                                     new Integer(KeyEvent.VK_O),
-                                     null) {
-            
-            public void actionPerformed(ActionEvent e) {
-                try {
-                    File file = File.createTempFile("studioExport",".xls");
-                    new ExcelExporter().exportTableX(frame,table,file,true);
-                }
-                catch (IOException ex) {
-                    ex.printStackTrace();
-                }
-            }
-        };
-
-
-        executeAction = new UserAction(I18n.getString("Execute"),
-                                       Util.getImage(Config.imageBase2 + "table_sql_run.png"),
-                                       "Execute the full or highlighted text as a query",
-                                       new Integer(KeyEvent.VK_E),
-                                       KeyStroke.getKeyStroke(KeyEvent.VK_E,menuShortcutKeyMask)) {
-            
-            public void actionPerformed(ActionEvent e) {
-                executeQuery();
-            }
-        };
-
-
-        executeCurrentLineAction = new UserAction(I18n.getString("ExecuteCurrentLine"),
-                                                  Util.getImage(Config.imageBase2 + "element_run.png"),
-                                                  "Execute the current line as a query",
-                                                  new Integer(KeyEvent.VK_ENTER),
-                                                  KeyStroke.getKeyStroke(KeyEvent.VK_ENTER,menuShortcutKeyMask)) {
-            
-            public void actionPerformed(ActionEvent e) {
-                executeQueryCurrentLine();
-            }
-        };
-
-
-        refreshAction = new UserAction(I18n.getString("Refresh"),
-                                       getImage(Config.imageBase2 + "refresh.png"),
-                                       "Refresh the result set",
-                                       new Integer(KeyEvent.VK_R),
-                                       KeyStroke.getKeyStroke(KeyEvent.VK_Y,menuShortcutKeyMask | Event.SHIFT_MASK)) {
-            
-            public void actionPerformed(ActionEvent e) {
-                refreshQuery();
-            }
-        };
-
-        aboutAction = new UserAction(I18n.getString("About"),
-                                     Util.getImage(Config.imageBase2 + "about.png"),
-                                     "About Studio for kdb+",
-                                     new Integer(KeyEvent.VK_E),
-                                     null) {
-            
-            public void actionPerformed(ActionEvent e) {
-                about();
-            }
-        };
-
-        exitAction = new UserAction(I18n.getString("Exit"),
-                                    getImage(Config.imageBase2 + "blank.png"),
-                                    "Close this window",
-                                    new Integer(KeyEvent.VK_X),
-                                    null) {
-            
-            public void actionPerformed(ActionEvent e) {
-                if (quit())
-                    System.exit(0);
-            }
-        };
-
-        settingsAction = new UserAction("Settings",
-                getImage(Config.imageBase2 + "blank.png"),
-                "Settings",
-                new Integer(KeyEvent.VK_S),
-                null) {
-
-            public void actionPerformed(ActionEvent e) {
-                settings();
-            }
-        };
-
-        codeKxComAction = new UserAction("code.kx.com",
-                                         Util.getImage(Config.imageBase2 + "text.png"),
-                                         "Open code.kx.com",
-                                         new Integer(KeyEvent.VK_C),
-                                         null) {
-            
-            public void actionPerformed(ActionEvent e) {
-                    try {
-                        BrowserLaunch.openURL("http://code.kx.com/trac/wiki/Reference");
-                    } catch (Exception ex) {
-                       JOptionPane.showMessageDialog(null, "Error attempting to launch web browser:\n" + ex.getLocalizedMessage());
-                    }
-            }
-        };
-    }
-
-    public void settings() {
-        SettingsDialog dialog = new SettingsDialog(frame);
-        dialog.alignAndShow();
-        if (dialog.getResult() == CANCELLED) return;
-
-        String auth = dialog.getDefaultAuthenticationMechanism();
-        Config.getInstance().setDefaultAuthMechanism(auth);
-        Config.getInstance().setDefaultCredentials(auth, new Credentials(dialog.getUser(), dialog.getPassword()));
-    }
-
-    public void about() {
-        HelpDialog help = new HelpDialog(frame);
-        Util.centerChildOnParent(help,frame);
-        // help.setTitle("About Studio for kdb+");
-        help.pack();
-        help.setVisible(true);
-    }
-
-    public boolean quit() {
-        boolean okToExit = true;
-
-        Object[] objs = windowList.toArray();
-
-        for (int i = 0;i < objs.length;i++) {
-            Object o = objs[i];
-
-            if (o instanceof StudioPanel) {
-                if (!((StudioPanel) o).quitWindow())
-                    okToExit = false;
-            }
-            else
-                if (o instanceof JFrame) {
-                    JFrame f = (JFrame) o;
-                    f.setVisible(false);
-
-                    f.dispose();
-                }
-        }
-
-        return okToExit;
-    }
-
-    public boolean quitWindow() {
-        if (getModified()) {
-            int choice = JOptionPane.showOptionDialog(frame,
-                                                      "Changes not saved.\nSave now?",
-                                                      "Save changes?",
-                                                      JOptionPane.YES_NO_CANCEL_OPTION,
-                                                      JOptionPane.QUESTION_MESSAGE,
-                                                      getImage(Config.imageBase + "32x32/question.png"),
-                                                      null, // use standard button titles
-                                                      null);      // no default selection
-
-            if (choice == 0)
-                try {
-                    String filename = (String) textArea.getDocument().getProperty("filename");
-                    if (!saveFile(filename,false))
-                        // was cancelled so return
-                        return false;
-                }
-                catch (Exception e) {
-                    return false;
-                }
-            else if ((choice == 2) || (choice == JOptionPane.CLOSED_OPTION))
-                return false;
-        }
-
-        windowList.remove(this);
-        windowListMonitor.removeEventListener(windowListChangedEventListener);
-        windowListMonitor.fireMyEvent(new WindowListChangedEvent(this));
-        frame.dispose();
-
-        return true;
-    }
-
-    private void rebuildMenuBar() {
-        menubar = createMenuBar();
-        SwingUtilities.invokeLater(
-            new Runnable() {
-            
-                public void run() {
-                    if (frame != null) {
-                        frame.setJMenuBar(menubar);
-                        menubar.validate();
-                        menubar.repaint();
-                        frame.validate();
-                        frame.repaint();
-                    }
-                }
-            });
-    }
-
-    private JMenuBar createMenuBar() {
-        JMenuBar menubar = new JMenuBar();
-        JMenu menu = new JMenu(I18n.getString("File"));
-        menu.setMnemonic(KeyEvent.VK_F);
-        menu.add(new JMenuItem(newFileAction));
-        menu.add(new JMenuItem(openFileAction));
-        menu.add(new JMenuItem(saveFileAction));
-        menu.add(new JMenuItem(saveAsFileAction));
-
-        menu.add(new JMenuItem(closeFileAction));
-
-        if (!MAC_OS_X) {
-            menu.add(new JMenuItem(settingsAction));
-        }
-        menu.addSeparator();
-//        menu.add(new JMenuItem(importAction));
-        menu.add(new JMenuItem(openInExcel));
-        menu.addSeparator();
-        menu.add(new JMenuItem(exportAction));
-        menu.addSeparator();
-        menu.add(new JMenuItem(chartAction));
-
-        String[] mru = Config.getInstance().getMRUFiles();
-
-        if (mru.length > 0) {
-            menu.addSeparator();
-            char[] mnems = "123456789".toCharArray();
-
-            for (int i = 0;i < (mru.length > mnems.length ? mnems.length : mru.length);i++) {
-                final String filename = mru[i];
-
-                JMenuItem item = new JMenuItem("" + (i + 1) + " " + filename);
-                item.setMnemonic(mnems[i]);
-                item.setIcon(getImage(Config.imageBase2 + "blank.png"));
-                item.addActionListener(new ActionListener() {
-                    
-                                       public void actionPerformed(ActionEvent e) {
-                                           loadMRUFile(filename,(String) textArea.getDocument().getProperty("filename"));
-                                       }
-                                   });
-                menu.add(item);
-            }
-        }
-
-        if (!MAC_OS_X) {
-            menu.addSeparator();
-            menu.add(new JMenuItem(exitAction));
-        }
-        menubar.add(menu);
-
-        menu = new JMenu(I18n.getString("Edit"));
-        menu.setMnemonic(KeyEvent.VK_E);
-        menu.add(new JMenuItem(undoAction));
-        menu.add(new JMenuItem(redoAction));
-        menu.addSeparator();
-        menu.add(new JMenuItem(cutAction));
-        menu.add(new JMenuItem(copyAction));
-        menu.add(new JMenuItem(pasteAction));
-        menu.addSeparator();
-        menu.add(new JMenuItem(selectAllAction));
-        menu.addSeparator();
-        menu.add(new JMenuItem(findAction));
-        menu.add(new JMenuItem(replaceAction));
-//        menu.addSeparator();
-//        menu.add(new JMenuItem(editFontAction));
-        menubar.add(menu);
-
-        menu = new JMenu(I18n.getString("Server"));
-        menu.setMnemonic(KeyEvent.VK_S);
-        menu.add(new JMenuItem(addServerAction));
-        menu.add(new JMenuItem(editServerAction));
-        menu.add(new JMenuItem(removeServerAction));
-
-        Server[] servers = Config.getInstance().getServers();
-        if (servers.length > 0) {
-            JMenu subMenu = new JMenu(I18n.getString("Clone"));
-            subMenu.setIcon(Util.getImage(Config.imageBase2 + "data_copy.png"));
-
-            int count = MAX_SERVERS_TO_CLONE;
-            for (int i = 0;i < servers.length;i++) {
-                final Server s = servers[i];
-                if (!s.equals(server) && count <= 0) continue;
-                count--;
-                JMenuItem item = new JMenuItem(s.getName());
-                item.addActionListener(new ActionListener() {
-                                        
-                                       public void actionPerformed(ActionEvent e) {
-                                           Server clone = new Server(s);
-                                           clone.setName("Clone of " + clone.getName());
-
-                                           EditServerForm f = new EditServerForm(frame,clone);
-                                           f.alignAndShow();
-
-                                           if (f.getResult() == ACCEPTED) {
-                                               clone = f.getServer();
-                                               Config.getInstance().addServer(clone);
-                                               //ebuildToolbar();
-                                               setServer(clone);
-                                               ConnectionPool.getInstance().purge(clone); //?
-                                               windowListMonitor.fireMyEvent(new WindowListChangedEvent(this));
-                                           }
-                                       }
-                                   });
-
-                subMenu.add(item);
-            }
-
-            menu.add(subMenu);
-        }
-
-        menubar.add(menu);
-
-        menu = new JMenu(I18n.getString("Query"));
-        menu.setMnemonic(KeyEvent.VK_Q);
-        menu.add(new JMenuItem(executeCurrentLineAction));
-        menu.add(new JMenuItem(executeAction));
-        menu.add(new JMenuItem(stopAction));
-        menu.add(new JMenuItem(refreshAction));
-        menubar.add(menu);
-
-        menu = new JMenu(I18n.getString("Window"));
-        menu.setMnemonic(KeyEvent.VK_W);
-
-        menu.add(new JMenuItem(minMaxDividerAction));
-        menu.add(new JMenuItem(toggleDividerOrientationAction));
-        menu.add(new JMenuItem(openFileInNewWindowAction));
-        menu.add(new JMenuItem(arrangeAllAction));
-        menu.add(new JMenuItem(serverListAction));
-
-        if (windowList.size() > 0) {
-            menu.addSeparator();
-
-            int i = 0;
-            Iterator it = windowList.iterator();
-
-            while (it.hasNext()) {
-                String t = "unknown";
-
-                final Object o = it.next();
-
-                if (o instanceof StudioPanel) {
-                    StudioPanel r = (StudioPanel) o;
-                    String filename = (String) r.textArea.getDocument().getProperty("filename");
-
-                    if (filename != null)
-                        t = filename.replace('\\','/');
-
-                    if (r.server != null)
-                        t = t + "[" + r.server.getName() + "]";
-                    else
-                        t = t + "[no server]";
-                }
-                else
-                    if (o instanceof JFrame)
-                        t = ((JFrame) o).getTitle();
-
-                JMenuItem item = new JMenuItem("" + (i + 1) + " " + t);
-                item.addActionListener(new ActionListener() {
-                    
-                                       public void actionPerformed(ActionEvent e) {
-                                           if (o instanceof StudioPanel) {
-                                               JFrame f = ((StudioPanel) o).frame;
-                                               ensureDeiconified(f);
-                                           }
-                                           else
-                                               ensureDeiconified((JFrame) o);
-                                       }
-                                   });
-
-                if (o == this)
-                    item.setIcon(getImage(Config.imageBase2 + "check2.png"));
-                else
-                    item.setIcon(getImage(Config.imageBase2 + "blank.png"));
-
-                menu.add(item);
-                i++;
-            }
-        }
-        menubar.add(menu);
-        menu = new JMenu(I18n.getString("Help"));
-        menu.setMnemonic(KeyEvent.VK_H);
-        menu.add(new JMenuItem(codeKxComAction));
-        if (!MAC_OS_X)
-            menu.add(new JMenuItem(aboutAction));
-        menubar.add(menu);
-
-        return menubar;
-    }
-
-    private void ensureDeiconified(JFrame f) {
-        int state = f.getExtendedState();
-        state = state & ~Frame.ICONIFIED;
-        f.setExtendedState(state);
-        f.show();
-    }
-
-    private void selectConnectionString() {
-        String connection = txtServer.getText().trim();
-        if (connection.length() == 0) return;
-        if (server != null && server.getConnectionString(false).equals(connection)) return;
-
-        try {
-            setServer(Config.getInstance().getServerByConnectionString(connection));
-
-            rebuildToolbar();
-            toolbar.validate();
-            toolbar.repaint();
-        } catch (IllegalArgumentException e) {
-            refreshConnection();
-        }
-    }
-
-    private void selectServerName() {
-        String selection = comboServer.getSelectedItem().toString();
-        if(! Config.getInstance().getServerNames().contains(selection)) return;
-
-        setServer(Config.getInstance().getServer(selection));
-        rebuildToolbar();
-        toolbar.validate();
-        toolbar.repaint();
-    }
-
-    private void refreshConnection() {
-        if (server == null) {
-            txtServer.setText("");
-            txtServer.setToolTipText("Select connection details");
-        } else {
-            txtServer.setText(server.getConnectionString(false));
-            txtServer.setToolTipText(server.getConnectionString(true));
-        }
-    }
-
-    private void toolbarAddServerSelection() {
-        List<String> names = Config.getInstance().getServerNames();
-        String name = server == null ? "" : server.getName();
-        if (!names.contains(name)) {
-            List<String> newNames = new ArrayList<>();
-            newNames.add(name);
-            newNames.addAll(names);
-            names = newNames;
-        }
-        comboServer = new JComboBox<>(names.toArray(new String[0]));
-        comboServer.setToolTipText("Select the server context");
-        comboServer.setSelectedItem(name);
-        comboServer.addActionListener(e->selectServerName());
-
-        txtServer = new JTextField();
-        txtServer.addActionListener(e -> selectConnectionString());
-        txtServer.addFocusListener(new FocusAdapter() {
-            @Override
-            public void focusLost(FocusEvent e) {
-                selectConnectionString();
-            }
-        });
-        refreshConnection();
-
-        toolbar.add(new JLabel(I18n.getString("Server")));
-        toolbar.add(comboServer);
-        toolbar.add(txtServer);
-        toolbar.add(serverListAction);
-        toolbar.addSeparator();
-    }
-
-    private void rebuildToolbar() {
-        if (toolbar != null) {
-            toolbar.removeAll();
-            toolbarAddServerSelection();
-            if (server == null) {
-                addServerAction.setEnabled(true);
-                editServerAction.setEnabled(false);
-                removeServerAction.setEnabled(false);
-                stopAction.setEnabled(false);
-                executeAction.setEnabled(false);
-                executeCurrentLineAction.setEnabled(false);
-                refreshAction.setEnabled(false);
-            }
-            else {
-                executeAction.setEnabled(true);
-                executeCurrentLineAction.setEnabled(true);
-                editServerAction.setEnabled(true);
-                removeServerAction.setEnabled(true);
-            }
-
-            toolbar.add(stopAction);
-            toolbar.add(executeAction);
-            toolbar.add(refreshAction);
-            toolbar.addSeparator();
-
-            toolbar.add(openFileAction);
-            toolbar.add(saveFileAction);
-            toolbar.add(saveAsFileAction);
-            toolbar.addSeparator();
-//            toolbar.add(importAction);
-            toolbar.add(openInExcel);
-            toolbar.addSeparator();
-            toolbar.add(exportAction);
-            toolbar.addSeparator();
-
-            toolbar.add(chartAction);
-            toolbar.addSeparator();
-
-            toolbar.add(undoAction);
-            toolbar.add(redoAction);
-            toolbar.addSeparator();
-
-            toolbar.add(cutAction);
-            toolbar.add(copyAction);
-            toolbar.add(pasteAction);
-
-            toolbar.addSeparator();
-            toolbar.add(findAction);
-
-            toolbar.add(replaceAction);
-
-            toolbar.addSeparator();
-            toolbar.add(codeKxComAction);
-
-            for (int j = 0;j < toolbar.getComponentCount();j++) {
-                Component c = toolbar.getComponentAtIndex(j);
-
-                if (c instanceof JButton)
-                    ((JButton) c).setRequestFocusEnabled(false);
-            }
-        }
-    }
-
-    private JToolBar createToolbar() {
-        toolbar = new JToolBar();
-        toolbar.setFloatable(false);
-        rebuildToolbar();
-        return toolbar;
-    }
-
-    private static class Impl extends FileView implements 
-        LocaleSupport.Localizer {
-        // FileView implementation
-        
-        public String getName(File f) {
-            return null;
-        }
-
-        
-        public String getDescription(File f) {
-            return null;
-        }
-
-        
-        public String getTypeDescription(File f) {
-            return null;
-        }
-
-        
-        public Boolean isTraversable(File f) {
-            return null;
-        }
-
-        
-        public Icon getIcon(File f) {
-            if (f.isDirectory())
-                return null;
-            //     KitInfo ki = KitInfo.getKitInfoForFile(f);
-            //   return ki == null ? null : ki.getIcon();
-            return null;
-        }
-        private ResourceBundle bundle;
-
-        public Impl(String bundleName) {
-            bundle = ResourceBundle.getBundle(bundleName);
-        }
-        // Localizer
-        
-        public String getString(String key) {
-            return bundle.getString(key);
-        }
-    }
-    private WindowListChangedEventListener windowListChangedEventListener;
-
-    private int dividerLastPosition; // updated from property change listener
-    private void minMaxDivider(){
-      //BasicSplitPaneDivider divider = ((BasicSplitPaneUI)splitpane.getUI()).getDivider();
-      //((JButton)divider.getComponent(0)).doClick();
-      //((JButton)divider.getComponent(1)).doClick();
-      if(splitpane.getDividerLocation()>=splitpane.getMaximumDividerLocation()){
-        // Minimize editor pane
-        splitpane.getTopComponent().setMinimumSize(new Dimension());
-        splitpane.getBottomComponent().setMinimumSize(null);
-        splitpane.setDividerLocation(0.);
-        splitpane.setResizeWeight(0.);
-      }
-      else if(splitpane.getDividerLocation()<=splitpane.getMinimumDividerLocation()){
-        // Restore editor pane
-        splitpane.getTopComponent().setMinimumSize(null);
-        splitpane.getBottomComponent().setMinimumSize(null);
-        splitpane.setResizeWeight(0.);
-        // Could probably catch resize edge-cases etc in pce too
-        if(dividerLastPosition>=splitpane.getMaximumDividerLocation()||dividerLastPosition<=splitpane.getMinimumDividerLocation())
-          dividerLastPosition=splitpane.getMaximumDividerLocation()/2;
-        splitpane.setDividerLocation(dividerLastPosition);
-      }
-      else{
-        // Maximize editor pane
-        splitpane.getBottomComponent().setMinimumSize(new Dimension());
-        splitpane.getTopComponent().setMinimumSize(null);
-        splitpane.setDividerLocation(splitpane.getOrientation()==VERTICAL_SPLIT?splitpane.getHeight()-splitpane.getDividerSize():splitpane.getWidth()-splitpane.getDividerSize());
-        splitpane.setResizeWeight(1.);
-      }
-    }
-
-    private void toggleDividerOrientation() {
-        if (splitpane.getOrientation() == JSplitPane.VERTICAL_SPLIT)
-            splitpane.setOrientation(JSplitPane.HORIZONTAL_SPLIT);
-        else
-            splitpane.setOrientation(JSplitPane.VERTICAL_SPLIT);
-
-        splitpane.setDividerLocation(0.5);
-    }
-
-    public StudioPanel(Server server,String filename) {
-
-        registerForMacOSXEvents();
-
-        windowListChangedEventListener = new WindowListChangedEventListener() {
-            
-            public void WindowListChangedEventOccurred(WindowListChangedEvent evt) {
-                rebuildMenuBar();
-                rebuildToolbar();
-            }
-        };
-
-        windowListMonitor.addEventListener(windowListChangedEventListener);
-
-        splitpane = new JSplitPane();
-        frame = new JFrame();
-        windowList.add(this);
-
-        initDocument();
-        setServer(server);
-
-        menubar = createMenuBar();
-        toolbar = createToolbar();
-
-        tabbedPane = new JTabbedPane();
-        splitpane.setBottomComponent(tabbedPane);
-        splitpane.setOneTouchExpandable(true);
-        splitpane.setOrientation(JSplitPane.VERTICAL_SPLIT);
-        try {
-            Component divider = ((BasicSplitPaneUI) splitpane.getUI()).getDivider();
-
-            divider.addMouseListener(new MouseAdapter() {
-                
-                                     public void mouseClicked(MouseEvent event) {
-                                         if (event.getClickCount() == 2)
-                                             toggleDividerOrientation();
-                                     }
-                                 });
-        }
-        catch (ClassCastException e) {
-        }
-        splitpane.setContinuousLayout(true);
-
-        Dimension screenSize = Toolkit.getDefaultToolkit().getScreenSize();
-
-        frame.setJMenuBar(menubar);
-
-        if (filename != null)
-            loadFile(filename);
-        else
-            myScriptNumber = scriptNumber++;
-
-        refreshFrameTitle();
-
-        frame.getContentPane().add(toolbar,BorderLayout.NORTH);
-        frame.getContentPane().add(splitpane,BorderLayout.CENTER);
-        // frame.setSize(frame.getContentPane().getPreferredSize());
-
-        frame.setDefaultCloseOperation(WindowConstants.DO_NOTHING_ON_CLOSE);
-        frame.addWindowListener(this);
-        frame.setSize((int) (0.8 * screenSize.width),
-                      (int) (0.8 * screenSize.height));
-
-        frame.setLocation(((int) Math.max(0,(screenSize.width - frame.getWidth()) / 2.0)),
-                          (int) (Math.max(0,(screenSize.height - frame.getHeight()) / 2.0)));
-
-        frame.setIconImage(getImage(Config.imageBase + "32x32/dot-chart.png").getImage());
-
-        //     frame.pack();
-        frame.setVisible(true);
-        splitpane.setDividerLocation(0.5);
-
-        textArea.requestFocus();
-        splitpane.addPropertyChangeListener(JSplitPane.DIVIDER_LOCATION_PROPERTY,new PropertyChangeListener(){
-          public void propertyChange(PropertyChangeEvent pce){
-            String s=splitpane.getDividerLocation()>=splitpane.getMaximumDividerLocation()?I18n.getString("MinimizeEditorPane"):splitpane.getDividerLocation()<=splitpane.getMinimumDividerLocation()?I18n.getString("RestoreEditorPane"):I18n.getString("MaximizeEditorPane");
-            minMaxDividerAction.putValue(Action.SHORT_DESCRIPTION,s);
-            minMaxDividerAction.putValue(Action.NAME,s);
-            if(splitpane.getDividerLocation()<splitpane.getMaximumDividerLocation()&&splitpane.getDividerLocation()>splitpane.getMinimumDividerLocation())
-              dividerLastPosition=splitpane.getDividerLocation();
-          }
-        });
-        dividerLastPosition=splitpane.getDividerLocation();
-    }
-
-    public void update(Observable obs,Object obj) {
-    }
-    public static boolean MAC_OS_X = (System.getProperty("os.name").toLowerCase().startsWith("mac os x"));
-    private static boolean registeredForMaxOSXEvents = false;
-
-    public void registerForMacOSXEvents() {
-        if (registeredForMaxOSXEvents)
-            return;
-
-        if (MAC_OS_X)
-            try {
-                // Generate and register the OSXAdapter, passing it a hash of all the methods we wish to
-                // use as delegates for various com.apple.eawt.ApplicationListener methods
-                OSXAdapter.setQuitHandler(this, StudioPanel.class.getDeclaredMethod("quit",(Class[]) null));
-                OSXAdapter.setAboutHandler(this, StudioPanel.class.getDeclaredMethod("about",(Class[]) null));
-                OSXAdapter.setPreferencesHandler(this, StudioPanel.class.getDeclaredMethod("settings",(Class[]) null));
-                registeredForMaxOSXEvents = true;
-            }
-            catch (Exception e) {
-                System.err.println("Error while loading the OSXAdapter:");
-                e.printStackTrace();
-            }
-    }
-
-    public static void init(String[] args) {
-        try {
-            String filename = null;
-
-            String[] mruFiles = Config.getInstance().getMRUFiles();
-            if(args.length>0){
-                File f=new File(args[0]);
-                if(f.exists())
-                    filename=args[0];
-            } else if (mruFiles.length > 0) {
-                File f = new File(mruFiles[0]);
-                if (f.exists())
-                    filename = mruFiles[0];
-            }
-
-            Locale.setDefault(Locale.US);
-
-            Server s = null;
-            String lruServer = Config.getInstance().getLRUServer();
-            if (Config.getInstance().getServerNames().contains(lruServer)){
-                s = Config.getInstance().getServer(lruServer);
-            }
-            new StudioPanel(s,filename);
-        }
-        catch (Exception e) {
-            e.printStackTrace();
-        }
-    }
-
-    public void refreshQuery() {
-        table = null;
-        executeK4Query(lastQuery);
-    }
-
-    public void executeQueryCurrentLine() {
-        executeQuery(getCurrentLineEditorText(textArea));
-    }
-
-    public void executeQuery() {
-        executeQuery(getEditorText(textArea));
-    }
-
-    private void executeQuery(String text) {
-        table = null;
-
-        if (text == null) {
-            JOptionPane.showMessageDialog(frame,
-                                          "\nNo text available to submit to server.\n\n",
-                                          "Studio for kdb+",
-                                          JOptionPane.OK_OPTION,
-                                          getImage(Config.imageBase + "32x32/information.png"));
-
-            return;
-        }
-
-        refreshAction.setEnabled(false);
-        stopAction.setEnabled(true);
-        executeAction.setEnabled(false);
-        executeCurrentLineAction.setEnabled(false);
-        exportAction.setEnabled(false);
-        chartAction.setEnabled(false);
-        openInExcel.setEnabled(false);
-
-        executeK4Query(text);
-
-        lastQuery = text;
-    }
-
-    private String getEditorText(JEditorPane editor) {
-        String text = editor.getSelectedText();
-
-        if (text != null) {
-            if (text.length() > 0)
-                if (text.trim().length() == 0)
-                    return null; // selected text is whitespace
-        }
-        else
-            text = editor.getText(); // get the full text then
-
-        if (text != null)
-            text = text.trim();
-
-        if (text.trim().length() == 0)
-            text = null;
-
-        return text;
-    }
-
-    private String getCurrentLineEditorText(JEditorPane editor) {
-        String newLine = "\n";
-        String text = null;
-
-        try {
-            int pos = editor.getCaretPosition();
-            int max = editor.getDocument().getLength();
-
-
-            if ((max > pos) && (!editor.getText(pos,1).equals("\n"))) {
-                String toeol = editor.getText(pos,max - pos);
-                int eol = toeol.indexOf('\n');
-
-                if (eol > 0)
-                    pos = pos + eol;
-                else
-                    pos = max;
-            }
-
-            text = editor.getText(0,pos);
-
-            int lrPos = text.lastIndexOf(newLine);
-
-            if (lrPos >= 0) {
-                lrPos += newLine.length(); // found it so skip it
-                text = text.substring(lrPos,pos).trim();
-            }
-        }
-        catch (BadLocationException e) {
-        }
-
-        if (text != null) {
-            text = text.trim();
-
-            if (text.length() == 0)
-                text = null;
-        }
-
-        return text;
-    }
-
-    private void processK4Results(K.KBase r) throws c.K4Exception {
-        if (r != null) {
-            exportAction.setEnabled(true);
-            KTableModel model = KTableModel.getModel(r);
-            if (model != null) {
-                boolean dictModel = model instanceof DictModel;
-                boolean listModel = model instanceof ListModel;
-                boolean tableModel = ! (dictModel || listModel);
-                QGrid grid = new QGrid(model);
-                table = grid.getTable();
-                openInExcel.setEnabled(true);
-                chartAction.setEnabled(tableModel);
-                String title = tableModel ? "Table" : (dictModel ? "Dict" : "List");
-                TabPanel frame = new TabPanel( title + " [" + grid.getRowCount() + " rows] ",
-                        getImage(Config.imageBase2 + "table.png"),
-                        grid);
-//                frame.setTitle(I18n.getString("Table")+" [" + grid.getRowCount() + " "+I18n.getString("rows")+"] ");
-                tabbedPane.addTab(frame.getTitle(),frame.getIcon(),frame.getComponent());
-            } else {
-                chartAction.setEnabled(false);
-                openInExcel.setEnabled(false);
-                LimitedWriter lm = new LimitedWriter(50000);
-                try {
-                  if(!(r instanceof K.UnaryPrimitive&&0==((K.UnaryPrimitive)r).getPrimitiveAsInt()))
-                    r.toString(lm,true);
-                }
-                catch (IOException ex) {
-                    ex.printStackTrace();
-                }
-                catch (LimitedWriter.LimitException ex) {
-                }
-
-                JEditorPane pane = new JEditorPane("text/plain",lm.toString());
-                pane.setFont(font);
-
-//pane.setLineWrap( false);
-//pane.setWrapStyleWord( false);
-
-                JScrollPane scrollpane = new JScrollPane(pane,
-                                                         ScrollPaneConstants.VERTICAL_SCROLLBAR_AS_NEEDED,
-                                                         ScrollPaneConstants.HORIZONTAL_SCROLLBAR_AS_NEEDED);
-
-                TabPanel frame = new TabPanel("Console View ",
-                                              getImage(Config.imageBase2 + "console.png"),
-                                              scrollpane);
-
-                frame.setTitle(I18n.getString("ConsoleView"));
-
-                tabbedPane.addTab(frame.getTitle(),frame.getIcon(),frame.getComponent());
-            }
-        }
-        else {
-            // Log that execute was successful
-        }
-    }
-    Server server = null;
-
-      public void executeK4Query(final String text) {
-        final Cursor cursor = textArea.getCursor();
-
-        textArea.setCursor(new java.awt.Cursor(java.awt.Cursor.WAIT_CURSOR));
-        tabbedPane.removeAll();
-        worker = new SwingWorker() {
-            Server s = null;
-            c c = null;
-            K.KBase r = null;
-            Throwable exception;
-            boolean cancelled = false;
-            long execTime=0;
-            public void interrupt() {
-                super.interrupt();
-
-                cancelled = true;
-
-                if (c != null)
-                    c.close();
-                cleanup();
-            }
-
-            public Object construct() {
-                try {
-                    this.s = server;
-                    c = ConnectionPool.getInstance().leaseConnection(s);
-                    ConnectionPool.getInstance().checkConnected(c);
-                    c.setFrame(frame);
-                    long startTime=System.currentTimeMillis();
-                    c.k(new K.KCharacterVector(text));
-                    r = c.getResponse();
-                    execTime=System.currentTimeMillis()-startTime;
-                }
-                catch (Throwable e) {
-                    System.err.println("Error occurred during query execution: " + e);
-                    e.printStackTrace(System.err);
-                    exception = e;
-                }
-
-                return null;
-            }
-
-            public void finished() {
-                if (!cancelled) {
-                    if (exception != null)
-                        try {
-                            throw exception;
-                        }
-                        catch (IOException ex) {
-                            JOptionPane.showMessageDialog(frame,
-                                                          "\nA communications error occurred whilst sending the query.\n\nPlease check that the server is running on " + server.getHost() + ":" + server.getPort() + "\n\nError detail is\n\n" + ex.getMessage() + "\n\n",
-                                                          "Studio for kdb+",
-                                                          JOptionPane.ERROR_MESSAGE,
-                                                          getImage(Config.imageBase + "32x32/error.png"));
-                        }
-                        catch (c.K4Exception ex) {
-                            JTextPane pane = new JTextPane();
-                            String hint = QErrors.lookup(ex.getMessage());
-                            if (hint != null)
-                                hint = "\nStudio Hint: Possibly this error refers to " + hint;
-                            else
-                                hint = "";
-                            pane.setText("An error occurred during execution of the query.\nThe server sent the response:\n" + ex.getMessage() + hint);
-                            pane.setForeground(Color.RED);
-
-                            JScrollPane scrollpane = new JScrollPane(pane);
-
-                            TabPanel frame = new TabPanel("Error Details ",
-                                                          getImage(Config.imageBase2 + "error.png"),
-                                                          scrollpane);
-                            frame.setTitle("Error Details ");
-
-                            tabbedPane.addTab(frame.getTitle(),frame.getIcon(),frame.getComponent());
-
-                        //            tabbedPane.setSelectedComponent(resultsTabbedPane);
-                        }
-                        catch (java.lang.OutOfMemoryError ex) {
-                            JOptionPane.showMessageDialog(frame,
-                                                          "\nOut of memory whilst communicating with " + server.getHost() + ":" + server.getPort() + "\n\nThe result set is probably too large.\n\nTry increasing the memory available to studio through the command line option -J -Xmx512m\n\n",
-                                                          "Studio for kdb+",
-                                                          JOptionPane.ERROR_MESSAGE,
-                                                          getImage(Config.imageBase + "32x32/error.png"));
-                        }
-                        catch (Throwable ex) {
-                            String message = ex.getMessage();
-
-                            if ((message == null) || (message.length() == 0))
-                                message = "No message with exception. Exception is " + ex.toString();
-
-                            JOptionPane.showMessageDialog(frame,
-                                                          "\nAn unexpected error occurred whilst communicating with " + server.getHost() + ":" + server.getPort() + "\n\nError detail is\n\n" + message + "\n\n",
-                                                          "Studio for kdb+",
-                                                          JOptionPane.ERROR_MESSAGE,
-                                                          getImage(Config.imageBase + "32x32/error.png"));
-                        }
-                    else
-                        try {
-                            Utilities.setStatusText(textArea, "Last execution time:"+(execTime>0?""+execTime:"<1")+" mS");
-                            processK4Results(r);
-                        }
-                        catch (Exception e) {
-                            JOptionPane.showMessageDialog(frame,
-                                                          "\nAn unexpected error occurred whilst communicating with " + server.getHost() + ":" + server.getPort() + "\n\nError detail is\n\n" + e.getMessage() + "\n\n",
-                                                          "Studio for kdb+",
-                                                          JOptionPane.ERROR_MESSAGE,
-                                                          getImage(Config.imageBase + "32x32/error.png"));
-                        }
-
-                    cleanup();
-                }
-            }
-
-            private void cleanup() {
-                if (c != null)
-                    ConnectionPool.getInstance().freeConnection(s,c);
-                //if( c != null)
-                //    c.close();
-                c = null;
-
-                textArea.setCursor(cursor);
-
-                stopAction.setEnabled(false);
-                executeAction.setEnabled(true);
-                executeCurrentLineAction.setEnabled(true);
-                refreshAction.setEnabled(true);
-
-                System.gc();
-
-                worker = null;
-            }
-        };
-
-        worker.start();
-    }
-    private SwingWorker worker;
-    
-    public void windowClosing(WindowEvent e) {
-        if (quitWindow())
-            if (windowList.size() == 0)
-                System.exit(0);
-    }
-
-    
-    public void windowClosed(WindowEvent e) {
-    }
-
-    
-    public void windowOpened(WindowEvent e) {
-    }
-    // ctrl-alt spacebar to minimize window
-    
-    public void windowIconified(WindowEvent e) {
-    }
-
-    
-    public void windowDeiconified(WindowEvent e) {
-    }
-
-    
-    public void windowActivated(WindowEvent e) {
-        this.invalidate();
-        SwingUtilities.updateComponentTreeUI(this);
-    }
-
-    
-    public void windowDeactivated(WindowEvent e) {
-    }
-
-    private class MarkingDocumentListener implements DocumentListener {
-        private boolean modified = false;
-
-        private void setModified(boolean b) {
-            modified = b;
-        }
-
-        private boolean getModified() {
-            return modified;
-        }
-        private Component comp;
-
-        public MarkingDocumentListener(Component comp) {
-            this.comp = comp;
-        }
-
-        private void markChanged(DocumentEvent evt) {
-            setModified(true);
-            refreshFrameTitle();
-        }
-
-        
-        public void changedUpdate(DocumentEvent e) {
-        }
-
-        
-        public void insertUpdate(DocumentEvent evt) {
-            markChanged(evt);
-        }
-
-        
-        public void removeUpdate(DocumentEvent evt) {
-            markChanged(evt);
-        }
-        /** Document property holding String name of associated file */
-        private static final String FILE = "file";
-        /** Document property holding Boolean if document was created or opened */
-        private static final String CREATED = "created";
-        /** Document property holding Boolean modified information */
-        private static final String MODIFIED = "modified";
-    }
-
-    public static ImageIcon getImage(String strFilename) {
-        Class thisClass = StudioPanel.class;
-
-        java.net.URL url = null;
-
-        if (strFilename.startsWith("/"))
-            url = thisClass.getResource(strFilename);
-        else
-            // Locate the desired image file and create a URL to it
-            url = thisClass.getResource("/toolbarButtonGraphics/" + strFilename);
-
-        // See if we successfully found the image
-        if (url == null)
-            //System.out.println("Unable to load the following image: " +
-            //                 strFilename);
-            return null;
-
-        Toolkit toolkit = Toolkit.getDefaultToolkit();
-        Image image = toolkit.getImage(url);
-        return new ImageIcon(image);
-    }
-}
-=======
 package studio.ui;
 
 import java.awt.*;
@@ -4582,6 +2201,7 @@
                 try {
                     this.s = server;
                     c = ConnectionPool.getInstance().leaseConnection(s);
+                    ConnectionPool.getInstance().checkConnected(c);
                     c.setFrame(frame);
                     long startTime=System.currentTimeMillis();
                     c.k(new K.KCharacterVector(text));
@@ -4764,5 +2384,4 @@
         /** Document property holding Boolean modified information */
         private static final String MODIFIED = "modified";
     }
-}
->>>>>>> 43794847
+}